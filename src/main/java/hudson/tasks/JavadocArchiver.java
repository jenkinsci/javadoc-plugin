/*
 * The MIT License
 * 
 * Copyright (c) 2004-2009, Sun Microsystems, Inc., Kohsuke Kawaguchi, Martin Eigenbrodt, Peter Hayes
 * 
 * Permission is hereby granted, free of charge, to any person obtaining a copy
 * of this software and associated documentation files (the "Software"), to deal
 * in the Software without restriction, including without limitation the rights
 * to use, copy, modify, merge, publish, distribute, sublicense, and/or sell
 * copies of the Software, and to permit persons to whom the Software is
 * furnished to do so, subject to the following conditions:
 * 
 * The above copyright notice and this permission notice shall be included in
 * all copies or substantial portions of the Software.
 * 
 * THE SOFTWARE IS PROVIDED "AS IS", WITHOUT WARRANTY OF ANY KIND, EXPRESS OR
 * IMPLIED, INCLUDING BUT NOT LIMITED TO THE WARRANTIES OF MERCHANTABILITY,
 * FITNESS FOR A PARTICULAR PURPOSE AND NONINFRINGEMENT. IN NO EVENT SHALL THE
 * AUTHORS OR COPYRIGHT HOLDERS BE LIABLE FOR ANY CLAIM, DAMAGES OR OTHER
 * LIABILITY, WHETHER IN AN ACTION OF CONTRACT, TORT OR OTHERWISE, ARISING FROM,
 * OUT OF OR IN CONNECTION WITH THE SOFTWARE OR THE USE OR OTHER DEALINGS IN
 * THE SOFTWARE.
 */
package hudson.tasks;

import hudson.FilePath;
import hudson.Launcher;
import hudson.Util;
import hudson.Extension;
import hudson.EnvVars;
import hudson.model.*;
import hudson.util.FormValidation;
import hudson.tasks.javadoc.Messages;

import org.kohsuke.stapler.DataBoundConstructor;
import org.kohsuke.stapler.QueryParameter;
import org.kohsuke.stapler.StaplerRequest;
import org.kohsuke.stapler.StaplerResponse;
import org.kohsuke.stapler.AncestorInPath;

import javax.servlet.ServletException;
import java.io.File;
import java.io.IOException;
import java.util.Collection;
import java.util.Collections;
import jenkins.model.RunAction2;
import jenkins.tasks.SimpleBuildStep;

/**
 * Saves Javadoc for the project and publish them.
 *
 * This class is in a wrong package for a historical reason.
 *
 * @author Kohsuke Kawaguchi
 */
public class JavadocArchiver extends Recorder implements SimpleBuildStep {
    
    static final String HELP_PNG = "help.png";

    /**
     * Path to the Javadoc directory in the workspace.
     */
    private final String javadocDir;
    /**
     * If true, retain javadoc for all the successful builds.
     */
    private final boolean keepAll;
    
    @DataBoundConstructor
    public JavadocArchiver(String javadocDir, boolean keepAll) {
        this.javadocDir = javadocDir;
        this.keepAll = keepAll;
    }

    public String getJavadocDir() {
        return javadocDir;
    }

    public boolean isKeepAll() {
        return keepAll;
    }

    /**
     * Gets the directory where the Javadoc is stored for the given project.
     */
    private static File getJavadocDir(Job<?,?> project) {
        return new File(project.getRootDir(),"javadoc");
    }

    /**
     * Gets the directory where the Javadoc is stored for the given build.
     */
    private static File getJavadocDir(Run run) {
        return new File(run.getRootDir(),"javadoc");
    }

    @Override public void perform(Run<?,?> build, FilePath workspace, Launcher launcher, TaskListener listener) throws InterruptedException, IOException {
        listener.getLogger().println(Messages.JavadocArchiver_Publishing());

        EnvVars env = build.getEnvironment(listener);
        
        FilePath javadoc = workspace.child(env.expand(javadocDir));
        FilePath target = new FilePath(keepAll ? getJavadocDir(build) : getJavadocDir(build.getParent()));

        try {
            if (javadoc.copyRecursiveTo("**/*",target)==0) {
                if(build.getResult().isBetterOrEqualTo(Result.UNSTABLE)) {
                    // If the build failed, don't complain that there was no javadoc.
                    // The build probably didn't even get to the point where it produces javadoc.
                    listener.error(Messages.JavadocArchiver_NoMatchFound(javadoc,javadoc.validateAntFileMask("**/*")));
                }
                build.setResult(Result.FAILURE);
                return;
            }
        } catch (IOException e) {
            Util.displayIOException(e,listener);
            e.printStackTrace(listener.fatalError(Messages.JavadocArchiver_UnableToCopy(javadoc,target)));
            build.setResult(Result.FAILURE);
             return;
        }
        
        build.addAction(new JavadocBuildAction());
    }

    public BuildStepMonitor getRequiredMonitorService() {
        return BuildStepMonitor.NONE;
    }
    
    protected static abstract class BaseJavadocAction implements Action {
        public String getUrlName() {
            return "javadoc";
        }

        public String getDisplayName() {
            File dir = dir();
            if (dir != null && new File(dir, "help-doc.html").exists())
                return Messages.JavadocArchiver_DisplayName_Javadoc();
            else
                return Messages.JavadocArchiver_DisplayName_Generic();
        }

        public String getIconFileName() {
            File dir = dir();
            if(dir != null && dir.exists())
                return HELP_PNG;
            else
                // hide it since we don't have javadoc yet.
                return null;
        }

        /**
         * Serves javadoc.
         */
        public void doDynamic(StaplerRequest req, StaplerResponse rsp) throws IOException, ServletException {
            new DirectoryBrowserSupport(this, new FilePath(dir()), getTitle(), HELP_PNG, false).generateResponse(req,rsp,this);
        }

        protected abstract String getTitle();

        protected abstract File dir();
    }

    public static class JavadocAction extends BaseJavadocAction implements ProminentProjectAction {
        private final Job<?,?> project;

        @Deprecated public JavadocAction(AbstractItem project) {
            this((Job) project);
        }

        public JavadocAction(Job<?,?> project) {
            this.project = project;
        }

        protected File dir() {
            Run<?,?> run = project.getLastSuccessfulBuild();
            if (run != null) {
                File javadocDir = getJavadocDir(run);
                if (javadocDir.exists()) {
                    return javadocDir;
                }
            }
            return getJavadocDir(project);
        }

        protected String getTitle() {
            return project.getDisplayName()+" javadoc";
        }
    }
    
<<<<<<< HEAD
    public static class JavadocBuildAction extends BaseJavadocAction implements RunAction2, SimpleBuildStep.LastBuildAction {

    	private transient AbstractBuild<?,?> build;
=======
    public static class JavadocBuildAction extends BaseJavadocAction implements RunAction2 {
        
    	private transient Run<?,?> build;
>>>>>>> 25c1219e

        public JavadocBuildAction() {}

        @Deprecated
    	public JavadocBuildAction(AbstractBuild<?,?> build) {
    	    this.build = build;
    	}

        @Override public void onAttached(Run<?,?> r) {
            build = r;
        }

        @Override public void onLoad(Run<?,?> r) {
            build = r;
        }

        protected String getTitle() {
            return build.getDisplayName()+" javadoc";
        }

        protected File dir() {
            return getJavadocDir(build);
        }

        @Override public Collection<? extends Action> getProjectActions() {
            return Collections.singleton(new JavadocAction(build.getParent()));
        }

    }

    @Extension
    public static class DescriptorImpl extends BuildStepDescriptor<Publisher> {
        public String getDisplayName() {
            return Messages.JavadocArchiver_DisplayName();
        }

        /**
         * Performs on-the-fly validation on the file mask wildcard.
         */
        public FormValidation doCheckJavadocDir(@AncestorInPath AbstractProject project, @QueryParameter String value) throws IOException, ServletException {
            FilePath ws = project.getSomeWorkspace();
            return ws != null ? ws.validateRelativeDirectory(value) : FormValidation.ok();
        }

        public boolean isApplicable(Class<? extends AbstractProject> jobType) {
            return true;
        }
    }
}<|MERGE_RESOLUTION|>--- conflicted
+++ resolved
@@ -187,15 +187,9 @@
         }
     }
     
-<<<<<<< HEAD
     public static class JavadocBuildAction extends BaseJavadocAction implements RunAction2, SimpleBuildStep.LastBuildAction {
 
-    	private transient AbstractBuild<?,?> build;
-=======
-    public static class JavadocBuildAction extends BaseJavadocAction implements RunAction2 {
-        
     	private transient Run<?,?> build;
->>>>>>> 25c1219e
 
         public JavadocBuildAction() {}
 
