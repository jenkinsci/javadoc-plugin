<project xmlns="http://maven.apache.org/POM/4.0.0" xmlns:xsi="http://www.w3.org/2001/XMLSchema-instance" xsi:schemaLocation="http://maven.apache.org/POM/4.0.0 http://maven.apache.org/maven-v4_0_0.xsd">
  <modelVersion>4.0.0</modelVersion>
  <parent>
    <groupId>org.jenkins-ci.plugins</groupId>
    <artifactId>plugin</artifactId>
<<<<<<< HEAD
    <version>3.34</version>
=======
    <version>3.36</version>
>>>>>>> 13c810c0
  </parent>

  <artifactId>javadoc</artifactId>
  <version>1.5-SNAPSHOT</version>
  <packaging>hpi</packaging>
  <name>Javadoc Plugin</name>

  <url>http://wiki.jenkins-ci.org/display/JENKINS/Javadoc+Plugin</url>

  <scm>
    <connection>scm:git:git://github.com/jenkinsci/${project.artifactId}-plugin.git</connection>
    <developerConnection>scm:git:git@github.com:jenkinsci/${project.artifactId}-plugin.git</developerConnection>
    <tag>HEAD</tag>
  </scm>
  
  <properties>
<<<<<<< HEAD
    <jenkins.version>1.651</jenkins.version>
    <java.level>7</java.level>
=======
    <jenkins.version>2.60.3</jenkins.version>
    <java.level>8</java.level>
>>>>>>> 13c810c0
  </properties>

  <repositories>
    <repository>
      <id>repo.jenkins-ci.org</id>
      <url>https://repo.jenkins-ci.org/public/</url>
    </repository>
  </repositories>
  
  <licenses>
    <license>
      <name>The MIT license</name>
      <url>https://opensource.org/licenses/MIT</url>
      <distribution>repo</distribution>
    </license>
  </licenses>

  <pluginRepositories>
    <pluginRepository>
      <id>repo.jenkins-ci.org</id>
      <url>https://repo.jenkins-ci.org/public/</url>
    </pluginRepository>
  </pluginRepositories>
</project>  
<|MERGE_RESOLUTION|>--- conflicted
+++ resolved
@@ -3,11 +3,7 @@
   <parent>
     <groupId>org.jenkins-ci.plugins</groupId>
     <artifactId>plugin</artifactId>
-<<<<<<< HEAD
-    <version>3.34</version>
-=======
     <version>3.36</version>
->>>>>>> 13c810c0
   </parent>
 
   <artifactId>javadoc</artifactId>
@@ -24,13 +20,8 @@
   </scm>
   
   <properties>
-<<<<<<< HEAD
-    <jenkins.version>1.651</jenkins.version>
-    <java.level>7</java.level>
-=======
     <jenkins.version>2.60.3</jenkins.version>
     <java.level>8</java.level>
->>>>>>> 13c810c0
   </properties>
 
   <repositories>
